--- conflicted
+++ resolved
@@ -1,14 +1,5 @@
 # Changelog
 
-<<<<<<< HEAD
-## [0.29.0]
-
-### Added
-
-- When extracting annotations from VIHI EAF files:
-  - Call the columns with transcriptions and their annotation IDs - `transcription` and `transcription_id`, respectively.
-  - Strip whitespace from the interval-level tiers.
-=======
 ## [unreleased]
 
 ### Added
@@ -19,7 +10,14 @@
 ### Removed
 
 - Removed `get_pn_opus_path`. Use `get_blab_share_path` from now on.
->>>>>>> f97f94df
+
+## [0.29.0]
+
+### Added
+
+- When extracting annotations from VIHI EAF files:
+  - Call the columns with transcriptions and their annotation IDs - `transcription` and `transcription_id`, respectively.
+  - Strip whitespace from the interval-level tiers.
 
 ## [0.28.0]
 
