--- conflicted
+++ resolved
@@ -1,9 +1,6 @@
-<<<<<<< HEAD
-import hashlib
-=======
 from datetime import timedelta, datetime
 from functools import lru_cache, wraps
->>>>>>> bc08f1d2
+import hashlib
 from zlib import adler32
 from pathlib import Path
 import contextlib
@@ -75,10 +72,10 @@
     return list(df.to_records(index=False))
 
 
-<<<<<<< HEAD
 def pandas_df_hash(df):
     return hashlib.sha256(df.to_csv().encode()).hexdigest()
-=======
+
+
 def timed_lru_cache(seconds: int, maxsize: int = None):
     """
     Cache the results of a function for a specified number of seconds. Upon expiration, clear the whole cache,
@@ -151,5 +148,4 @@
     """
     assert not (folder_path.exists() and any(folder_path.iterdir())), \
         'The folder should be empty or not yet exist'
-    folder_path.mkdir(parents=True, exist_ok=True)
->>>>>>> bc08f1d2
+    folder_path.mkdir(parents=True, exist_ok=True)