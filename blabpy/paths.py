import os
import platform
from pathlib import Path

# Environment variables
BLAB_SHARE_PATH_ENV = 'BLAB_SHARE_PATH'
BLAB_SHARE_NAME = 'Fas-Phyc-PEB-Lab'
# On macOS
DEFAULT_BLAB_SHARE_MOUNT_POINT = f'/Volumes/{BLAB_SHARE_NAME}/'
# On Windows, we can access the share directly
BLAB_SHARE_NETWORK_PATH = f'//sox4.university.harvard.edu/{BLAB_SHARE_NAME}/'


def get_blab_share_path():
    f"""
    Tries to find the BLab share:
    - Checks if {BLAB_SHARE_PATH_ENV} is set and if it is, tries that.
    - On MacOS, tries {DEFAULT_BLAB_SHARE_MOUNT_POINT}.
    - On Windows, tries {BLAB_SHARE_NETWORK_PATH}.
    :return: Path object pointing to the BLab share if it was found
    :raises: ValueError if it wasn't found
    """
    export_env_var_hint = f'export {BLAB_SHARE_PATH_ENV}=/path/to/BLab/share'
    unset_env_var_hint = f'unset {BLAB_SHARE_PATH_ENV}'

    env_path = os.environ.get(BLAB_SHARE_PATH_ENV)
    if env_path is not None:
<<<<<<< HEAD
=======
        # Windows drive letter thing: if the path is specified as a drive letter and a colon ("X:", "Y:", etc.) without
        # a trailing slash - add one.
        # On Windows, Path('X:') and Path('X:') / 'some_folder' will work fine but str(Path('X:') / 'some_folder') will
        # be 'X:some_folder' which is not a valid path as far as, for example, git is concerned.
        if env_path.endswith(':'):
            env_path += '/'

>>>>>>> bc08f1d2
        blab_share_path = Path(env_path)
        error_message = (
            f'Could not locate the BLab share at the path specified'
            f' in the environment variable {BLAB_SHARE_PATH_ENV}:\n\n'
            f'{env_path}\n\n'
            f'Please update this value or unset the variable to try the default path. To unset, run:\n\n',
            f'{unset_env_var_hint}\n\n'
            f'Alternatively, you can set the variable to the correct path like this:\n\n'
            f'{export_env_var_hint}\n\n')

    else:
        system = platform.system()
        if system == 'Windows':
            blab_share_path = Path(BLAB_SHARE_NETWORK_PATH)
        else:
            blab_share_path = Path(DEFAULT_BLAB_SHARE_MOUNT_POINT)

        error_message = (
            f'Could not locate the BLab share at\n'
            f'\n'
            f'{blab_share_path}\n'
            f'\n'
            f'Do the following to troubleshoot:\n'
            f'- Check that you are connected to vpn.harvard.edu/bergelsonlab.\n'
            f'  (note the "bergelsonlab" part)\n'
            f'- On MacOS:\n'
            f'  - Check that {BLAB_SHARE_NAME} is mounted.\n'
            f'  - Check that it is mounted to {DEFAULT_BLAB_SHARE_MOUNT_POINT}\n'
            f'\n'
            f'Alternatively, tell blabpy where the BLab share is on your system by setting the environment variable'
            f' {BLAB_SHARE_PATH_ENV} to the correct path like this (works in MacOS terminal with bash or zsh and in'
            f' git-bash:\n'
            f'\n'
            f'{export_env_var_hint}\n'
            f'\n')

    if blab_share_path.exists():
        return blab_share_path

    raise ValueError(error_message)


<<<<<<< HEAD
def get_blab_data_root_path():
    """Returns tht path to the BLAB_DATA fodler on the local computer"""
=======
def get_blab_data_path():
    """Returns tht path to the BLAB_DATA folder on the local computer"""
>>>>>>> bc08f1d2
    path = Path('~/BLAB_DATA/').expanduser()
    msg = (f'Could not locate BLAB_DATA at {path}.'
           f' You may need to create this folder and clone the necessary repos.')
    assert path.exists(), msg
    return path<|MERGE_RESOLUTION|>--- conflicted
+++ resolved
@@ -25,8 +25,6 @@
 
     env_path = os.environ.get(BLAB_SHARE_PATH_ENV)
     if env_path is not None:
-<<<<<<< HEAD
-=======
         # Windows drive letter thing: if the path is specified as a drive letter and a colon ("X:", "Y:", etc.) without
         # a trailing slash - add one.
         # On Windows, Path('X:') and Path('X:') / 'some_folder' will work fine but str(Path('X:') / 'some_folder') will
@@ -34,7 +32,6 @@
         if env_path.endswith(':'):
             env_path += '/'
 
->>>>>>> bc08f1d2
         blab_share_path = Path(env_path)
         error_message = (
             f'Could not locate the BLab share at the path specified'
@@ -77,13 +74,8 @@
     raise ValueError(error_message)
 
 
-<<<<<<< HEAD
 def get_blab_data_root_path():
-    """Returns tht path to the BLAB_DATA fodler on the local computer"""
-=======
-def get_blab_data_path():
     """Returns tht path to the BLAB_DATA folder on the local computer"""
->>>>>>> bc08f1d2
     path = Path('~/BLAB_DATA/').expanduser()
     msg = (f'Could not locate BLAB_DATA at {path}.'
            f' You may need to create this folder and clone the necessary repos.')
